--- conflicted
+++ resolved
@@ -100,19 +100,6 @@
 
 void usrp2_mboard_impl::rx_dboard_set(const wax::obj &key, const wax::obj &val){
     switch(key.as<dboard_prop_t>()){
-<<<<<<< HEAD
-    case DBOARD_PROP_USED_SUBDEVS:{
-            _rx_subdevs_in_use = val.as<prop_names_t>();
-            UHD_ASSERT_THROW(_rx_subdevs_in_use.size() == 1);
-            wax::obj rx_subdev = _dboard_manager->get_rx_subdev(_rx_subdevs_in_use.at(0));
-            std::cout << "Using: " << rx_subdev[SUBDEV_PROP_NAME].as<std::string>() << std::endl;
-            _iface->poke32(_iface->regs.dsp_rx_mux, dsp_type1::calc_rx_mux_word(
-                rx_subdev[SUBDEV_PROP_CONNECTION].as<subdev_conn_t>()
-            ));
-        }
-        return;
-=======
->>>>>>> 9e419c7b
 
     case DBOARD_PROP_DBOARD_ID:
         _rx_db_eeprom.id = val.as<dboard_id_t>();
@@ -168,19 +155,6 @@
 
 void usrp2_mboard_impl::tx_dboard_set(const wax::obj &key, const wax::obj &val){
     switch(key.as<dboard_prop_t>()){
-<<<<<<< HEAD
-    case DBOARD_PROP_USED_SUBDEVS:{
-            _tx_subdevs_in_use = val.as<prop_names_t>();
-            UHD_ASSERT_THROW(_tx_subdevs_in_use.size() == 1);
-            wax::obj tx_subdev = _dboard_manager->get_tx_subdev(_tx_subdevs_in_use.at(0));
-            std::cout << "Using: " << tx_subdev[SUBDEV_PROP_NAME].as<std::string>() << std::endl;
-            _iface->poke32(_iface->regs.dsp_tx_mux, dsp_type1::calc_tx_mux_word(
-                tx_subdev[SUBDEV_PROP_CONNECTION].as<subdev_conn_t>()
-            ));
-        }
-        return;
-=======
->>>>>>> 9e419c7b
 
     case DBOARD_PROP_DBOARD_ID:
         _tx_db_eeprom.id = val.as<dboard_id_t>();
