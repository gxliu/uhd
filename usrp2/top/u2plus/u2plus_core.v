// ////////////////////////////////////////////////////////////////////////////////
// Module Name:    u2_core
// ////////////////////////////////////////////////////////////////////////////////

module u2plus_core
  (// Clocks
   input dsp_clk,
   input wb_clk,
   output clock_ready,
   input clk_to_mac,
   input pps_in,
   
   // Misc, debug
   output [7:0] leds,
   output [31:0] debug,
   output [1:0] debug_clk,

   // Expansion
   input exp_time_in,
   output exp_time_out,
   
   // GMII
   //   GMII-CTRL
   input GMII_COL,
   input GMII_CRS,

   //   GMII-TX
   output [7:0] GMII_TXD,
   output GMII_TX_EN,
   output GMII_TX_ER,
   output GMII_GTX_CLK,
   input GMII_TX_CLK,  // 100mbps clk

   //   GMII-RX
   input [7:0] GMII_RXD,
   input GMII_RX_CLK,
   input GMII_RX_DV,
   input GMII_RX_ER,

   //   GMII-Management
   inout MDIO,
   output MDC,
   input PHY_INTn,   // open drain
   output PHY_RESETn,

   // SERDES
   output ser_enable,
   output ser_prbsen,
   output ser_loopen,
   output ser_rx_en,
   
   output ser_tx_clk,
   output [15:0] ser_t,
   output ser_tklsb,
   output ser_tkmsb,

   input ser_rx_clk,
   input [15:0] ser_r,
   input ser_rklsb,
   input ser_rkmsb,
   
   input por,
   output config_success,
   
   // ADC
   input [13:0] adc_a,
   input adc_ovf_a,
   output adc_on_a,
   output adc_oe_a,
   
   input [13:0] adc_b,
   input adc_ovf_b,
   output adc_on_b,
   output adc_oe_b,
   
   // DAC
   output [15:0] dac_a,
   output [15:0] dac_b,

   // I2C
   input scl_pad_i,
   output scl_pad_o,
   output scl_pad_oen_o,
   input sda_pad_i,
   output sda_pad_o,
   output sda_pad_oen_o,
   
   // Clock Gen Control
   output [1:0] clk_en,
   output [1:0] clk_sel,
   input clk_func,        // FIXME is an input to control the 9510
   input clk_status,

   // Generic SPI
   output sclk,
   output mosi,
   input miso,
   output sen_clk,
   output sen_dac,
   output sen_adc,
   output sen_tx_db,
   output sen_tx_adc,
   output sen_tx_dac,
   output sen_rx_db,
   output sen_rx_adc,
   output sen_rx_dac,
   
   // GPIO to DBoards
   inout [15:0] io_tx,
   inout [15:0] io_rx,

   // External RAM
   input [35:0] RAM_D_pi,
   output [35:0] RAM_D_po,
   output RAM_D_poe,   
   output [20:0] RAM_A,
   output RAM_CE1n,
   output RAM_CENn,
   output RAM_WEn,
   output RAM_OEn,
   output RAM_LDn,
   
   // Debug stuff
   output [3:0] uart_tx_o, 
   input [3:0] uart_rx_i,
   output [3:0] uart_baud_o,
   input sim_mode,
   input [3:0] clock_divider,
   input button,
   
   output spiflash_cs, output spiflash_clk, input spiflash_miso, output spiflash_mosi
   );

   localparam SR_BUF_POOL = 64;   // router
   localparam SR_UDP_SM   = 96;   // 64 regs
   localparam SR_RX_DSP   = 160;  // 16
   localparam SR_RX_CTRL  = 176;  // 16
   localparam SR_TIME64   = 192;  //  3
   localparam SR_SIMTIMER = 198;  //  2
   localparam SR_TX_DSP   = 208;  // 16
   localparam SR_TX_CTRL  = 224;  // 16

   // FIFO Sizes, 9 = 512 lines, 10 = 1024, 11 = 2048
   // all (most?) are 36 bits wide, so 9 is 1 BRAM, 10 is 2, 11 is 4 BRAMs
   localparam DSP_TX_FIFOSIZE = 10;
   localparam DSP_RX_FIFOSIZE = 10;
   localparam ETH_TX_FIFOSIZE = 10;
   localparam ETH_RX_FIFOSIZE = 11;
   localparam SERDES_TX_FIFOSIZE = 9;
   localparam SERDES_RX_FIFOSIZE = 9;  // RX currently doesn't use a fifo?
   
   wire [7:0] 	set_addr, set_addr_dsp;
   wire [31:0] 	set_data, set_data_dsp;
   wire 	set_stb, set_stb_dsp;
   
   wire 	wb_rst, dsp_rst;

   wire [31:0] 	status;
   wire 	bus_error, spi_int, i2c_int, pps_int, onetime_int, periodic_int, buffer_int;
   wire 	proc_int, overrun, underrun;
   wire [3:0] 	uart_tx_int, uart_rx_int;

   wire [31:0] 	debug_gpio_0, debug_gpio_1;
   wire [31:0] 	atr_lines;

   wire [31:0] 	debug_rx, debug_mac, debug_mac0, debug_mac1, debug_tx_dsp, debug_txc,
		debug_serdes0, debug_serdes1, debug_serdes2, debug_rx_dsp, debug_udp;

   wire [15:0] 	ser_rx_occ, ser_tx_occ, dsp_rx_occ, dsp_tx_occ, eth_rx_occ, eth_tx_occ, eth_rx_occ2;
   wire 	ser_rx_full, ser_tx_full, dsp_rx_full, dsp_tx_full, eth_rx_full, eth_tx_full, eth_rx_full2;
   wire 	ser_rx_empty, ser_tx_empty, dsp_rx_empty, dsp_tx_empty, eth_rx_empty, eth_tx_empty, eth_rx_empty2;
	
   wire 	serdes_link_up;
   wire 	epoch;
   wire [31:0] 	irq;
   wire [63:0] 	vita_time, vita_time_pps;
   wire 	run_rx, run_tx;
   
   // ///////////////////////////////////////////////////////////////////////////////////////////////
   // Wishbone Single Master INTERCON
   localparam 	dw = 32;  // Data bus width
   localparam 	aw = 16;  // Address bus width, for byte addressibility, 16 = 64K byte memory space
   localparam	sw = 4;   // Select width -- 32-bit data bus with 8-bit granularity.  
   
   wire [dw-1:0] m0_dat_o, m0_dat_i;
   wire [dw-1:0] s0_dat_o, s1_dat_o, s0_dat_i, s1_dat_i, s2_dat_o, s3_dat_o, s2_dat_i, s3_dat_i,
		 s4_dat_o, s5_dat_o, s4_dat_i, s5_dat_i, s6_dat_o, s7_dat_o, s6_dat_i, s7_dat_i,
		 s8_dat_o, s9_dat_o, s8_dat_i, s9_dat_i, sa_dat_o, sa_dat_i, sb_dat_i, sb_dat_o,
		 sc_dat_i, sc_dat_o, sd_dat_i, sd_dat_o, se_dat_i, se_dat_o, sf_dat_i, sf_dat_o;
   wire [aw-1:0] m0_adr,s0_adr,s1_adr,s2_adr,s3_adr,s4_adr,s5_adr,s6_adr,s7_adr,s8_adr,s9_adr,sa_adr,sb_adr,sc_adr, sd_adr, se_adr, sf_adr;
   wire [sw-1:0] m0_sel,s0_sel,s1_sel,s2_sel,s3_sel,s4_sel,s5_sel,s6_sel,s7_sel,s8_sel,s9_sel,sa_sel,sb_sel,sc_sel, sd_sel, se_sel, sf_sel;
   wire 	 m0_ack,s0_ack,s1_ack,s2_ack,s3_ack,s4_ack,s5_ack,s6_ack,s7_ack,s8_ack,s9_ack,sa_ack,sb_ack,sc_ack, sd_ack, se_ack, sf_ack;
   wire 	 m0_stb,s0_stb,s1_stb,s2_stb,s3_stb,s4_stb,s5_stb,s6_stb,s7_stb,s8_stb,s9_stb,sa_stb,sb_stb,sc_stb, sd_stb, se_stb, sf_stb;
   wire 	 m0_cyc,s0_cyc,s1_cyc,s2_cyc,s3_cyc,s4_cyc,s5_cyc,s6_cyc,s7_cyc,s8_cyc,s9_cyc,sa_cyc,sb_cyc,sc_cyc, sd_cyc, se_cyc, sf_cyc;
   wire 	 m0_err, m0_rty;
   wire 	 m0_we,s0_we,s1_we,s2_we,s3_we,s4_we,s5_we,s6_we,s7_we,s8_we,s9_we,sa_we,sb_we,sc_we,sd_we,se_we,sf_we;
   
   wb_1master #(.decode_w(8),
		.s0_addr(8'b0000_0000),.s0_mask(8'b1110_0000),  // 0-8K, Boot RAM
		.s1_addr(8'b0100_0000),.s1_mask(8'b1111_0000),  // 16K-20K, Buffer Pool
		.s2_addr(8'b0110_0000),.s2_mask(8'b1111_1111),  // SPI
		.s3_addr(8'b0110_0001),.s3_mask(8'b1111_1111),  // I2C
		.s4_addr(8'b0110_0010),.s4_mask(8'b1111_1111),  // GPIO
		.s5_addr(8'b0110_0011),.s5_mask(8'b1111_1111),  // Readback
		.s6_addr(8'b0110_0100),.s6_mask(8'b1111_1111),  // Ethernet MAC
		.s7_addr(8'b0101_0000),.s7_mask(8'b1111_0000),  // 20K-24K, Settings Bus (only uses 1K)
		.s8_addr(8'b0110_0101),.s8_mask(8'b1111_1111),  // PIC
		.s9_addr(8'b0110_0110),.s9_mask(8'b1111_1111),  // Unused
		.sa_addr(8'b0110_0111),.sa_mask(8'b1111_1111),  // UART
		.sb_addr(8'b0110_1000),.sb_mask(8'b1111_1111),  // ATR
		.sc_addr(8'b0110_1001),.sc_mask(8'b1111_1111),  // Unused
		.sd_addr(8'b0110_1010),.sd_mask(8'b1111_1111),  // ICAP
		.se_addr(8'b0110_1011),.se_mask(8'b1111_1111),  // SPI Flash
		.sf_addr(8'b1000_0000),.sf_mask(8'b1100_0000),  // 32-48K, Main RAM
		.dw(dw),.aw(aw),.sw(sw)) wb_1master
     (.clk_i(wb_clk),.rst_i(wb_rst),       
      .m0_dat_o(m0_dat_o),.m0_ack_o(m0_ack),.m0_err_o(m0_err),.m0_rty_o(m0_rty),.m0_dat_i(m0_dat_i),
      .m0_adr_i(m0_adr),.m0_sel_i(m0_sel),.m0_we_i(m0_we),.m0_cyc_i(m0_cyc),.m0_stb_i(m0_stb),
      .s0_dat_o(s0_dat_o),.s0_adr_o(s0_adr),.s0_sel_o(s0_sel),.s0_we_o	(s0_we),.s0_cyc_o(s0_cyc),.s0_stb_o(s0_stb),
      .s0_dat_i(s0_dat_i),.s0_ack_i(s0_ack),.s0_err_i(0),.s0_rty_i(0),
      .s1_dat_o(s1_dat_o),.s1_adr_o(s1_adr),.s1_sel_o(s1_sel),.s1_we_o	(s1_we),.s1_cyc_o(s1_cyc),.s1_stb_o(s1_stb),
      .s1_dat_i(s1_dat_i),.s1_ack_i(s1_ack),.s1_err_i(0),.s1_rty_i(0),
      .s2_dat_o(s2_dat_o),.s2_adr_o(s2_adr),.s2_sel_o(s2_sel),.s2_we_o	(s2_we),.s2_cyc_o(s2_cyc),.s2_stb_o(s2_stb),
      .s2_dat_i(s2_dat_i),.s2_ack_i(s2_ack),.s2_err_i(0),.s2_rty_i(0),
      .s3_dat_o(s3_dat_o),.s3_adr_o(s3_adr),.s3_sel_o(s3_sel),.s3_we_o	(s3_we),.s3_cyc_o(s3_cyc),.s3_stb_o(s3_stb),
      .s3_dat_i(s3_dat_i),.s3_ack_i(s3_ack),.s3_err_i(0),.s3_rty_i(0),
      .s4_dat_o(s4_dat_o),.s4_adr_o(s4_adr),.s4_sel_o(s4_sel),.s4_we_o	(s4_we),.s4_cyc_o(s4_cyc),.s4_stb_o(s4_stb),
      .s4_dat_i(s4_dat_i),.s4_ack_i(s4_ack),.s4_err_i(0),.s4_rty_i(0),
      .s5_dat_o(s5_dat_o),.s5_adr_o(s5_adr),.s5_sel_o(s5_sel),.s5_we_o	(s5_we),.s5_cyc_o(s5_cyc),.s5_stb_o(s5_stb),
      .s5_dat_i(s5_dat_i),.s5_ack_i(s5_ack),.s5_err_i(0),.s5_rty_i(0),
      .s6_dat_o(s6_dat_o),.s6_adr_o(s6_adr),.s6_sel_o(s6_sel),.s6_we_o	(s6_we),.s6_cyc_o(s6_cyc),.s6_stb_o(s6_stb),
      .s6_dat_i(s6_dat_i),.s6_ack_i(s6_ack),.s6_err_i(0),.s6_rty_i(0),
      .s7_dat_o(s7_dat_o),.s7_adr_o(s7_adr),.s7_sel_o(s7_sel),.s7_we_o	(s7_we),.s7_cyc_o(s7_cyc),.s7_stb_o(s7_stb),
      .s7_dat_i(s7_dat_i),.s7_ack_i(s7_ack),.s7_err_i(0),.s7_rty_i(0),
      .s8_dat_o(s8_dat_o),.s8_adr_o(s8_adr),.s8_sel_o(s8_sel),.s8_we_o	(s8_we),.s8_cyc_o(s8_cyc),.s8_stb_o(s8_stb),
      .s8_dat_i(s8_dat_i),.s8_ack_i(s8_ack),.s8_err_i(0),.s8_rty_i(0),
      .s9_dat_o(s9_dat_o),.s9_adr_o(s9_adr),.s9_sel_o(s9_sel),.s9_we_o	(s9_we),.s9_cyc_o(s9_cyc),.s9_stb_o(s9_stb),
      .s9_dat_i(s9_dat_i),.s9_ack_i(s9_ack),.s9_err_i(0),.s9_rty_i(0),
      .sa_dat_o(sa_dat_o),.sa_adr_o(sa_adr),.sa_sel_o(sa_sel),.sa_we_o(sa_we),.sa_cyc_o(sa_cyc),.sa_stb_o(sa_stb),
      .sa_dat_i(sa_dat_i),.sa_ack_i(sa_ack),.sa_err_i(0),.sa_rty_i(0),
      .sb_dat_o(sb_dat_o),.sb_adr_o(sb_adr),.sb_sel_o(sb_sel),.sb_we_o(sb_we),.sb_cyc_o(sb_cyc),.sb_stb_o(sb_stb),
      .sb_dat_i(sb_dat_i),.sb_ack_i(sb_ack),.sb_err_i(0),.sb_rty_i(0),
      .sc_dat_o(sc_dat_o),.sc_adr_o(sc_adr),.sc_sel_o(sc_sel),.sc_we_o(sc_we),.sc_cyc_o(sc_cyc),.sc_stb_o(sc_stb),
      .sc_dat_i(sc_dat_i),.sc_ack_i(sc_ack),.sc_err_i(0),.sc_rty_i(0),
      .sd_dat_o(sd_dat_o),.sd_adr_o(sd_adr),.sd_sel_o(sd_sel),.sd_we_o(sd_we),.sd_cyc_o(sd_cyc),.sd_stb_o(sd_stb),
      .sd_dat_i(sd_dat_i),.sd_ack_i(sd_ack),.sd_err_i(0),.sd_rty_i(0),
      .se_dat_o(se_dat_o),.se_adr_o(se_adr),.se_sel_o(se_sel),.se_we_o(se_we),.se_cyc_o(se_cyc),.se_stb_o(se_stb),
      .se_dat_i(se_dat_i),.se_ack_i(se_ack),.se_err_i(0),.se_rty_i(0),
      .sf_dat_o(sf_dat_o),.sf_adr_o(sf_adr),.sf_sel_o(sf_sel),.sf_we_o(sf_we),.sf_cyc_o(sf_cyc),.sf_stb_o(sf_stb),
      .sf_dat_i(sf_dat_i),.sf_ack_i(sf_ack),.sf_err_i(0),.sf_rty_i(0));
      
   //////////////////////////////////////////////////////////////////////////////////////////
   // Reset Controller

    reg cpu_bldr_ctrl_state;
    localparam CPU_BLDR_CTRL_WAIT = 0;
    localparam CPU_BLDR_CTRL_DONE = 1;

    wire bldr_done;
    reg cpu_rst;
    wire cpu_enb = ~cpu_rst;
    wire [aw-1:0] cpu_adr;
    wire [aw-1:0] cpu_sp_init = (cpu_bldr_ctrl_state == CPU_BLDR_CTRL_DONE)?
        16'hfff8 : //top of 8K boot ram re-purposed at 56K
        16'h1ff8 ; //top of 8K boot ram

    //When the main program runs, it will try to access system ram at 0.
    //This logic re-maps the cpu address to force select the system ram.
    assign m0_adr =
        (cpu_bldr_ctrl_state == CPU_BLDR_CTRL_WAIT)? cpu_adr : ( //in bootloader
        (cpu_adr[15:14] == 2'b00)?   {2'b10, cpu_adr[13:0]}  : ( //map 0-16 to 32-48 (main ram)
        (cpu_adr[15:13] == 3'b111)?  {3'b000, cpu_adr[12:0]} : ( //map 56-64 to 0-8 (boot ram)
    cpu_adr))); //otherwise

    always @(posedge wb_clk)
    if(wb_rst) begin
        cpu_bldr_ctrl_state <= CPU_BLDR_CTRL_WAIT;
        cpu_rst <= 1'b1;
    end
    else begin
        case(cpu_bldr_ctrl_state)

        CPU_BLDR_CTRL_WAIT: begin
            cpu_rst <= 1'b0;
            if (bldr_done == 1'b1) begin //set by the bootloader
                cpu_bldr_ctrl_state <= CPU_BLDR_CTRL_DONE;
                cpu_rst <= 1'b1;
            end
        end

        CPU_BLDR_CTRL_DONE: begin //stay here forever
            cpu_rst <= 1'b0;
        end

        endcase //cpu_bldr_ctrl_state
    end

   // /////////////////////////////////////////////////////////////////////////
   // Processor

   assign 	 bus_error = m0_err | m0_rty;

   wire [63:0] zpu_status;
   zpu_wb_top #(.dat_w(dw), .adr_w(aw), .sel_w(sw))
     zpu_top0 (.clk(wb_clk), .rst(wb_rst | cpu_rst), .enb(cpu_enb),
	   // Data Wishbone bus to system bus fabric
	   .we_o(m0_we),.stb_o(m0_stb),.dat_o(m0_dat_i),.adr_o(cpu_adr),
	   .dat_i(m0_dat_o),.ack_i(m0_ack),.sel_o(m0_sel),.cyc_o(m0_cyc),
	   // Interrupts and exceptions
	   .stack_start(cpu_sp_init), .zpu_status(zpu_status), .interrupt(proc_int & 1'b0));


   // /////////////////////////////////////////////////////////////////////////
   // Dual Ported Boot RAM -- D-Port is Slave #0 on main Wishbone
   // Dual Ported Main RAM -- D-Port is Slave #F on main Wishbone
   // I-port connects directly to processor

   bootram bootram(.clk(wb_clk), .reset(wb_rst),
		   .if_adr(13'b0), .if_data(),
		   .dwb_adr_i(s0_adr[12:0]), .dwb_dat_i(s0_dat_o), .dwb_dat_o(s0_dat_i),
		   .dwb_we_i(s0_we), .dwb_ack_o(s0_ack), .dwb_stb_i(s0_stb), .dwb_sel_i(s0_sel));

////blinkenlights v0.1
//defparam bootram.RAM0.INIT_00=256'hbc32fff0_aa43502b_b00000fe_30630001_80000000_10600000_a48500ff_10a00000;
//defparam bootram.RAM0.INIT_01=256'ha48500ff_b810ffd0_f880200c_30a50001_10830000_308000ff_be23000c_a4640001;

`include "bootloader.rmi"

   ram_harvard2 #(.AWIDTH(14),.RAM_SIZE(16384))
   sys_ram(.wb_clk_i(wb_clk),.wb_rst_i(wb_rst),	     
	   .if_adr(14'b0), .if_data(),
	   .dwb_adr_i(sf_adr[13:0]), .dwb_dat_i(sf_dat_o), .dwb_dat_o(sf_dat_i),
	   .dwb_we_i(sf_we), .dwb_ack_o(sf_ack), .dwb_stb_i(sf_stb), .dwb_sel_i(sf_sel));
   
   // /////////////////////////////////////////////////////////////////////////
   // Buffer Pool, slave #1
   wire 	 rd0_ready_i, rd0_ready_o;
   wire 	 rd1_ready_i, rd1_ready_o;
   wire 	 rd2_ready_i, rd2_ready_o;
   wire 	 rd3_ready_i, rd3_ready_o;
   wire [3:0] 	 rd0_flags, rd1_flags, rd2_flags, rd3_flags;
   wire [31:0] 	 rd0_dat, rd1_dat, rd2_dat, rd3_dat;

   wire 	 wr0_ready_i, wr0_ready_o;
   wire 	 wr1_ready_i, wr1_ready_o;
   wire 	 wr2_ready_i, wr2_ready_o;
   wire 	 wr3_ready_i, wr3_ready_o;
   wire [3:0] 	 wr0_flags, wr1_flags, wr2_flags, wr3_flags;
   wire [31:0] 	 wr0_dat, wr1_dat, wr2_dat, wr3_dat;

   wire [35:0] 	 tx_err_data;
   wire 	 tx_err_src_rdy, tx_err_dst_rdy;

   wire [31:0] router_debug;

   packet_router #(.BUF_SIZE(9), .UDP_BASE(SR_UDP_SM), .CTRL_BASE(SR_BUF_POOL)) packet_router
     (.wb_clk_i(wb_clk),.wb_rst_i(wb_rst),
      .wb_we_i(s1_we),.wb_stb_i(s1_stb),.wb_adr_i(s1_adr),.wb_dat_i(s1_dat_o),
      .wb_dat_o(s1_dat_i),.wb_ack_o(s1_ack),.wb_err_o(),.wb_rty_o(),

      .set_stb(set_stb_dsp), .set_addr(set_addr_dsp), .set_data(set_data_dsp),

      .stream_clk(dsp_clk), .stream_rst(dsp_rst), .stream_clr(1'b0),

      .status(status), .sys_int_o(buffer_int), .debug(router_debug),

      .ser_inp_data({wr0_flags, wr0_dat}), .ser_inp_valid(wr0_ready_i), .ser_inp_ready(wr0_ready_o),
      .dsp_inp_data({wr1_flags, wr1_dat}), .dsp_inp_valid(wr1_ready_i), .dsp_inp_ready(wr1_ready_o),
      .eth_inp_data({wr2_flags, wr2_dat}), .eth_inp_valid(wr2_ready_i), .eth_inp_ready(wr2_ready_o),
      .err_inp_data(tx_err_data), .err_inp_ready(tx_err_dst_rdy), .err_inp_valid(tx_err_src_rdy),

      .ser_out_data({rd0_flags, rd0_dat}), .ser_out_valid(rd0_ready_o), .ser_out_ready(rd0_ready_i),
      .dsp_out_data({rd1_flags, rd1_dat}), .dsp_out_valid(rd1_ready_o), .dsp_out_ready(rd1_ready_i),
      .eth_out_data({rd2_flags, rd2_dat}), .eth_out_valid(rd2_ready_o), .eth_out_ready(rd2_ready_i)
      );

   // /////////////////////////////////////////////////////////////////////////
   // SPI -- Slave #2
   spi_top shared_spi
     (.wb_clk_i(wb_clk),.wb_rst_i(wb_rst),.wb_adr_i(s2_adr[4:0]),.wb_dat_i(s2_dat_o),
      .wb_dat_o(s2_dat_i),.wb_sel_i(s2_sel),.wb_we_i(s2_we),.wb_stb_i(s2_stb),
      .wb_cyc_i(s2_cyc),.wb_ack_o(s2_ack),.wb_err_o(),.wb_int_o(spi_int),
      .ss_pad_o({sen_adc, sen_tx_db,sen_tx_adc,sen_tx_dac,sen_rx_db,sen_rx_adc,sen_rx_dac,sen_dac,sen_clk}),
      .sclk_pad_o(sclk),.mosi_pad_o(mosi),.miso_pad_i(miso) );

   // /////////////////////////////////////////////////////////////////////////
   // I2C -- Slave #3
   i2c_master_top #(.ARST_LVL(1)) 
     i2c (.wb_clk_i(wb_clk),.wb_rst_i(wb_rst),.arst_i(1'b0), 
	  .wb_adr_i(s3_adr[4:2]),.wb_dat_i(s3_dat_o[7:0]),.wb_dat_o(s3_dat_i[7:0]),
	  .wb_we_i(s3_we),.wb_stb_i(s3_stb),.wb_cyc_i(s3_cyc),
	  .wb_ack_o(s3_ack),.wb_inta_o(i2c_int),
	  .scl_pad_i(scl_pad_i),.scl_pad_o(scl_pad_o),.scl_padoen_o(scl_pad_oen_o),
	  .sda_pad_i(sda_pad_i),.sda_pad_o(sda_pad_o),.sda_padoen_o(sda_pad_oen_o) );

   assign 	 s3_dat_i[31:8] = 24'd0;
   
   // /////////////////////////////////////////////////////////////////////////
   // GPIOs -- Slave #4
   nsgpio nsgpio(.clk_i(wb_clk),.rst_i(wb_rst),
		 .cyc_i(s4_cyc),.stb_i(s4_stb),.adr_i(s4_adr[3:0]),.we_i(s4_we),
		 .dat_i(s4_dat_o),.dat_o(s4_dat_i),.ack_o(s4_ack),
		 .atr(atr_lines),.debug_0(debug_gpio_0),.debug_1(debug_gpio_1),
		 .gpio({io_tx,io_rx}) );

   // /////////////////////////////////////////////////////////////////////////
   // Buffer Pool Status -- Slave #5   
   
   //compatibility number -> increment when the fpga has been sufficiently altered
   localparam compat_num = 32'd4;

   wb_readback_mux buff_pool_status
     (.wb_clk_i(wb_clk), .wb_rst_i(wb_rst), .wb_stb_i(s5_stb),
      .wb_adr_i(s5_adr), .wb_dat_o(s5_dat_i), .wb_ack_o(s5_ack),
      
      .word00(32'b0),.word01(32'b0),.word02(32'b0),.word03(32'b0),
      .word04(32'b0),.word05(32'b0),.word06(32'b0),.word07(32'b0),
      .word08(status),.word09({sim_mode,27'b0,clock_divider[3:0]}),.word10(vita_time[63:32]),
<<<<<<< HEAD
      .word11(vita_time[31:0]),.word12(compat_num),.word13(irq),.word14(32'b0),.word15(cycle_count)
=======
      .word11(vita_time[31:0]),.word12(compat_num),.word13(irq),
      .word14(vita_time_pps[63:32]),.word15(vita_time_pps[31:0])
>>>>>>> a83e88f8
      );

   // /////////////////////////////////////////////////////////////////////////
   // Ethernet MAC  Slave #6

   wire [18:0] 	 rx_f19_data, tx_f19_data;
   wire 	 rx_f19_src_rdy, rx_f19_dst_rdy, tx_f19_src_rdy, tx_f19_dst_rdy;
   
   simple_gemac_wrapper19 #(.RXFIFOSIZE(11), .TXFIFOSIZE(6)) simple_gemac_wrapper19
     (.clk125(clk_to_mac),  .reset(wb_rst),
      .GMII_GTX_CLK(GMII_GTX_CLK), .GMII_TX_EN(GMII_TX_EN),  
      .GMII_TX_ER(GMII_TX_ER), .GMII_TXD(GMII_TXD),
      .GMII_RX_CLK(GMII_RX_CLK), .GMII_RX_DV(GMII_RX_DV),  
      .GMII_RX_ER(GMII_RX_ER), .GMII_RXD(GMII_RXD),
      .sys_clk(dsp_clk),
      .rx_f19_data(rx_f19_data), .rx_f19_src_rdy(rx_f19_src_rdy), .rx_f19_dst_rdy(rx_f19_dst_rdy),
      .tx_f19_data(tx_f19_data), .tx_f19_src_rdy(tx_f19_src_rdy), .tx_f19_dst_rdy(tx_f19_dst_rdy),
      .wb_clk(wb_clk), .wb_rst(wb_rst), .wb_stb(s6_stb), .wb_cyc(s6_cyc), .wb_ack(s6_ack),
      .wb_we(s6_we), .wb_adr(s6_adr), .wb_dat_i(s6_dat_o), .wb_dat_o(s6_dat_i),
      .mdio(MDIO), .mdc(MDC),
      .debug(debug_mac));

   wire [35:0] 	 rx_f36_data, tx_f36_data;
   wire 	 rx_f36_src_rdy, rx_f36_dst_rdy, tx_f36_src_rdy, tx_f36_dst_rdy;

   wire [18:0] 	 _rx_f19_data;
   wire 	 _rx_f19_src_rdy, _rx_f19_dst_rdy;

   //mac rx to eth input...
   fifo19_rxrealign fifo19_rxrealign
     (.clk(dsp_clk), .reset(dsp_rst), .clear(0),
      .datain(rx_f19_data), .src_rdy_i(rx_f19_src_rdy), .dst_rdy_o(rx_f19_dst_rdy),
      .dataout(_rx_f19_data), .src_rdy_o(_rx_f19_src_rdy), .dst_rdy_i(_rx_f19_dst_rdy) );

   fifo19_to_fifo36 eth_inp_fifo19_to_fifo36
     (.clk(dsp_clk), .reset(dsp_rst), .clear(0),
      .f19_datain(_rx_f19_data),  .f19_src_rdy_i(_rx_f19_src_rdy), .f19_dst_rdy_o(_rx_f19_dst_rdy),
      .f36_dataout(rx_f36_data), .f36_src_rdy_o(rx_f36_src_rdy), .f36_dst_rdy_i(rx_f36_dst_rdy) );

   fifo_cascade #(.WIDTH(36), .SIZE(ETH_RX_FIFOSIZE)) rx_eth_fifo
     (.clk(dsp_clk), .reset(dsp_rst), .clear(0),
      .datain(rx_f36_data), .src_rdy_i(rx_f36_src_rdy), .dst_rdy_o(rx_f36_dst_rdy),
      .dataout({wr2_flags,wr2_dat}), .src_rdy_o(wr2_ready_i), .dst_rdy_i(wr2_ready_o));

   //eth output to mac tx...
   fifo_cascade #(.WIDTH(36), .SIZE(ETH_TX_FIFOSIZE)) tx_eth_fifo
     (.clk(dsp_clk), .reset(dsp_rst), .clear(0),
      .datain({rd2_flags,rd2_dat}), .src_rdy_i(rd2_ready_o), .dst_rdy_o(rd2_ready_i),
      .dataout(tx_f36_data), .src_rdy_o(tx_f36_src_rdy), .dst_rdy_i(tx_f36_dst_rdy));

   fifo36_to_fifo19 eth_out_fifo36_to_fifo19
     (.clk(dsp_clk), .reset(dsp_rst), .clear(0),
      .f36_datain(tx_f36_data),  .f36_src_rdy_i(tx_f36_src_rdy), .f36_dst_rdy_o(tx_f36_dst_rdy),
      .f19_dataout(tx_f19_data), .f19_src_rdy_o(tx_f19_src_rdy), .f19_dst_rdy_i(tx_f19_dst_rdy) );
   
   // /////////////////////////////////////////////////////////////////////////
   // Settings Bus -- Slave #7
   settings_bus settings_bus
     (.wb_clk(wb_clk),.wb_rst(wb_rst),.wb_adr_i(s7_adr),.wb_dat_i(s7_dat_o),
      .wb_stb_i(s7_stb),.wb_we_i(s7_we),.wb_ack_o(s7_ack),
      .strobe(set_stb),.addr(set_addr),.data(set_data));
   
   assign 	 s7_dat_i = 32'd0;

   settings_bus_crossclock settings_bus_crossclock
     (.clk_i(wb_clk), .rst_i(wb_rst), .set_stb_i(set_stb), .set_addr_i(set_addr), .set_data_i(set_data),
      .clk_o(dsp_clk), .rst_o(dsp_rst), .set_stb_o(set_stb_dsp), .set_addr_o(set_addr_dsp), .set_data_o(set_data_dsp));
   
   // Output control lines
   wire [7:0] 	 clock_outs, serdes_outs, adc_outs;
   assign 	 {clock_ready, clk_en[1:0], clk_sel[1:0]} = clock_outs[4:0];
   assign 	 {ser_enable, ser_prbsen, ser_loopen, ser_rx_en} = serdes_outs[3:0];
   assign 	 {adc_oe_a, adc_on_a, adc_oe_b, adc_on_b } = adc_outs[3:0];

   wire 	 phy_reset;
   assign 	 PHY_RESETn = ~phy_reset;
   
   setting_reg #(.my_addr(0),.width(8)) sr_clk (.clk(wb_clk),.rst(wb_rst),.strobe(s7_ack),.addr(set_addr),
				      .in(set_data),.out(clock_outs),.changed());
   setting_reg #(.my_addr(1),.width(8)) sr_ser (.clk(wb_clk),.rst(wb_rst),.strobe(set_stb),.addr(set_addr),
				      .in(set_data),.out(serdes_outs),.changed());
   setting_reg #(.my_addr(2),.width(8)) sr_adc (.clk(wb_clk),.rst(wb_rst),.strobe(set_stb),.addr(set_addr),
				      .in(set_data),.out(adc_outs),.changed());
   setting_reg #(.my_addr(4),.width(1)) sr_phy (.clk(wb_clk),.rst(wb_rst),.strobe(set_stb),.addr(set_addr),
				      .in(set_data),.out(phy_reset),.changed());
   setting_reg #(.my_addr(5),.width(1)) sr_bldr (.clk(wb_clk),.rst(wb_rst),.strobe(set_stb),.addr(set_addr),
				      .in(set_data),.out(bldr_done),.changed());

   // /////////////////////////////////////////////////////////////////////////
   //  LEDS
   //    register 8 determines whether leds are controlled by SW or not
   //    1 = controlled by HW, 0 = by SW
   //    In Rev3 there are only 6 leds, and the highest one is on the ETH connector
   
   wire [7:0] 	 led_src, led_sw;
   wire [7:0] 	 led_hw = {run_tx, run_rx, clk_status, serdes_link_up, 1'b0};
   
   setting_reg #(.my_addr(3),.width(8)) sr_led (.clk(wb_clk),.rst(wb_rst),.strobe(set_stb),.addr(set_addr),
				      .in(set_data),.out(led_sw),.changed());

   setting_reg #(.my_addr(8),.width(8), .at_reset(8'b0001_1110)) 
   sr_led_src (.clk(wb_clk),.rst(wb_rst), .strobe(set_stb),.addr(set_addr), .in(set_data),.out(led_src),.changed());

   assign 	 leds = (led_src & led_hw) | (~led_src & led_sw);
   
   // /////////////////////////////////////////////////////////////////////////
   // Interrupt Controller, Slave #8

   // Pass interrupts on dsp_clk to wb_clk.  These need edge triggering in the pic
   wire 	 underrun_wb, overrun_wb, pps_wb;

   oneshot_2clk underrun_1s (.clk_in(dsp_clk), .in(underrun), .clk_out(wb_clk), .out(underrun_wb));
   oneshot_2clk overrun_1s (.clk_in(dsp_clk), .in(overrun), .clk_out(wb_clk), .out(overrun_wb));
   oneshot_2clk pps_1s (.clk_in(dsp_clk), .in(pps_int), .clk_out(wb_clk), .out(pps_wb));
   
   assign irq= {{8'b0},
		{uart_tx_int[3:0], uart_rx_int[3:0]},
		{2'b0, button, periodic_int, clk_status, serdes_link_up, 2'b00},
		{pps_wb,overrun_wb,underrun_wb,PHY_INTn,i2c_int,spi_int,onetime_int,buffer_int}};
   
   pic pic(.clk_i(wb_clk),.rst_i(wb_rst),.cyc_i(s8_cyc),.stb_i(s8_stb),.adr_i(s8_adr[4:2]),
	   .we_i(s8_we),.dat_i(s8_dat_o),.dat_o(s8_dat_i),.ack_o(s8_ack),.int_o(proc_int),
	   .irq(irq) );
 	 
   // /////////////////////////////////////////////////////////////////////////
   // Master Timer, Slave #9

   // No longer used, replaced with simple_timer below
   assign s9_ack = 0;
   
   // /////////////////////////////////////////////////////////////////////////
   //  Simple Timer interrupts
   
   simple_timer #(.BASE(SR_SIMTIMER)) simple_timer
     (.clk(wb_clk), .reset(wb_rst),
      .set_stb(set_stb), .set_addr(set_addr), .set_data(set_data),
      .onetime_int(onetime_int), .periodic_int(periodic_int));
   
   // /////////////////////////////////////////////////////////////////////////
   // UART, Slave #10

   quad_uart #(.TXDEPTH(3),.RXDEPTH(3)) uart  // depth of 3 is 128 entries
     (.clk_i(wb_clk),.rst_i(wb_rst),
      .we_i(sa_we),.stb_i(sa_stb),.cyc_i(sa_cyc),.ack_o(sa_ack),
      .adr_i(sa_adr[6:2]),.dat_i(sa_dat_o),.dat_o(sa_dat_i),
      .rx_int_o(uart_rx_int),.tx_int_o(uart_tx_int),
      .tx_o(uart_tx_o),.rx_i(uart_rx_i),.baud_o(uart_baud_o));
   
   // /////////////////////////////////////////////////////////////////////////
   // ATR Controller, Slave #11

   reg 		 run_rx_d1;
   always @(posedge dsp_clk)
     run_rx_d1 <= run_rx;
   
   atr_controller atr_controller
     (.clk_i(wb_clk),.rst_i(wb_rst),
      .adr_i(sb_adr[5:0]),.sel_i(sb_sel),.dat_i(sb_dat_o),.dat_o(sb_dat_i),
      .we_i(sb_we),.stb_i(sb_stb),.cyc_i(sb_cyc),.ack_o(sb_ack),
      .run_rx(run_rx_d1),.run_tx(run_tx),.ctrl_lines(atr_lines) );
   
   // //////////////////////////////////////////////////////////////////////////
   // Time Sync, Slave #12 

   // No longer used, see time_64bit.  Still need to handle mimo time, though
   assign sc_ack = 0;
   
   // /////////////////////////////////////////////////////////////////////////
   // ICAP for reprogramming the FPGA, Slave #13 (D)

   s3a_icap_wb s3a_icap_wb
     (.clk(wb_clk), .reset(wb_rst), .cyc_i(sd_cyc), .stb_i(sd_stb), 
      .we_i(sd_we), .ack_o(sd_ack), .dat_i(sd_dat_o), .dat_o(sd_dat_i));
   
   // /////////////////////////////////////////////////////////////////////////
   // SPI for Flash -- Slave #14 (E)
   spi_top flash_spi
     (.wb_clk_i(wb_clk),.wb_rst_i(wb_rst),.wb_adr_i(se_adr[4:0]),.wb_dat_i(se_dat_o),
      .wb_dat_o(se_dat_i),.wb_sel_i(se_sel),.wb_we_i(se_we),.wb_stb_i(se_stb),
      .wb_cyc_i(se_cyc),.wb_ack_o(se_ack),.wb_err_o(se_err),.wb_int_o(spiflash_int),
      .ss_pad_o(spiflash_cs),
      .sclk_pad_o(spiflash_clk),.mosi_pad_o(spiflash_mosi),.miso_pad_i(spiflash_miso) );

   // /////////////////////////////////////////////////////////////////////////
   // DSP RX
   wire [31:0] 	 sample_rx, sample_tx;
   wire 	 strobe_rx, strobe_tx;
   wire 	 rx_dst_rdy, rx_src_rdy, rx1_dst_rdy, rx1_src_rdy;
   wire [99:0] 	 rx_data;
   wire [35:0] 	 rx1_data;
   
   dsp_core_rx #(.BASE(SR_RX_DSP)) dsp_core_rx
     (.clk(dsp_clk),.rst(dsp_rst),
      .set_stb(set_stb_dsp),.set_addr(set_addr_dsp),.set_data(set_data_dsp),
      .adc_a(adc_a),.adc_ovf_a(adc_ovf_a),.adc_b(adc_b),.adc_ovf_b(adc_ovf_b),
      .sample(sample_rx), .run(run_rx_d1), .strobe(strobe_rx),
      .debug(debug_rx_dsp) );

   wire [31:0] 	 vrc_debug;
   wire 	 clear_rx;
   
   setting_reg #(.my_addr(SR_RX_CTRL+3)) sr_clear
     (.clk(dsp_clk),.rst(dsp_rst),
      .strobe(set_stb_dsp),.addr(set_addr_dsp),.in(set_data_dsp),
      .out(),.changed(clear_rx));

   vita_rx_control #(.BASE(SR_RX_CTRL), .WIDTH(32)) vita_rx_control
     (.clk(dsp_clk), .reset(dsp_rst), .clear(clear_rx),
      .set_stb(set_stb_dsp),.set_addr(set_addr_dsp),.set_data(set_data_dsp),
      .vita_time(vita_time), .overrun(overrun),
      .sample(sample_rx), .run(run_rx), .strobe(strobe_rx),
      .sample_fifo_o(rx_data), .sample_fifo_dst_rdy_i(rx_dst_rdy), .sample_fifo_src_rdy_o(rx_src_rdy),
      .debug_rx(vrc_debug));

   wire [3:0] 	 vita_state;
   
   vita_rx_framer #(.BASE(SR_RX_CTRL), .MAXCHAN(1)) vita_rx_framer
     (.clk(dsp_clk), .reset(dsp_rst), .clear(clear_rx),
      .set_stb(set_stb_dsp),.set_addr(set_addr_dsp),.set_data(set_data_dsp),
      .sample_fifo_i(rx_data), .sample_fifo_dst_rdy_o(rx_dst_rdy), .sample_fifo_src_rdy_i(rx_src_rdy),
      .data_o(rx1_data), .dst_rdy_i(rx1_dst_rdy), .src_rdy_o(rx1_src_rdy),
      .fifo_occupied(), .fifo_full(), .fifo_empty(),
      .debug_rx(vita_state) );

   fifo_cascade #(.WIDTH(36), .SIZE(DSP_RX_FIFOSIZE)) rx_fifo_cascade
     (.clk(dsp_clk), .reset(dsp_rst), .clear(clear_rx),
      .datain(rx1_data), .src_rdy_i(rx1_src_rdy), .dst_rdy_o(rx1_dst_rdy),
      .dataout({wr1_flags,wr1_dat}), .src_rdy_o(wr1_ready_i), .dst_rdy_i(wr1_ready_o));

   // ///////////////////////////////////////////////////////////////////////////////////
   // DSP TX

   wire [35:0] 	 tx_data;
   wire 	 tx_src_rdy, tx_dst_rdy;
   wire [31:0] 	 debug_vt;
   wire 	 clear_tx;

   setting_reg #(.my_addr(SR_TX_CTRL+1)) sr_clear_tx
     (.clk(clk),.rst(rst),.strobe(set_stb),.addr(set_addr),
      .in(set_data),.out(),.changed(clear_tx));

   assign 	 RAM_A[20:18] = 3'b0;
   
   ext_fifo #(.EXT_WIDTH(36),.INT_WIDTH(36),.RAM_DEPTH(18),.FIFO_DEPTH(18)) 
     ext_fifo_i1
       (.int_clk(dsp_clk),
	.ext_clk(dsp_clk),
	.rst(dsp_rst | clear_tx),
	.RAM_D_pi(RAM_D_pi),
	.RAM_D_po(RAM_D_po),
	.RAM_D_poe(RAM_D_poe),
	.RAM_A(RAM_A[17:0]),
	.RAM_WEn(RAM_WEn),
	.RAM_CENn(RAM_CENn),
	.RAM_LDn(RAM_LDn),
	.RAM_OEn(RAM_OEn),
	.RAM_CE1n(RAM_CE1n),
	.datain({rd1_flags[3:2],rd1_dat[31:16],rd1_flags[1:0],rd1_dat[15:0]}),
	.src_rdy_i(rd1_ready_o),
	.dst_rdy_o(rd1_ready_i),
	.dataout({tx_data[35:34],tx_data[31:16],tx_data[33:32],tx_data[15:0]}),
	.src_rdy_o(tx_src_rdy),
	.dst_rdy_i(tx_dst_rdy),
	.debug(debug_extfifo),
	.debug2(debug_extfifo2) );

   vita_tx_chain #(.BASE_CTRL(SR_TX_CTRL), .BASE_DSP(SR_TX_DSP), 
		   .REPORT_ERROR(1), .DO_FLOW_CONTROL(1),
		   .PROT_ENG_FLAGS(1), .USE_TRANS_HEADER(1),
		   .DSP_NUMBER(0))
   vita_tx_chain
     (.clk(dsp_clk), .reset(dsp_rst),
      .set_stb(set_stb_dsp),.set_addr(set_addr_dsp),.set_data(set_data_dsp),
      .vita_time(vita_time),
      .tx_data_i(tx_data), .tx_src_rdy_i(tx_src_rdy), .tx_dst_rdy_o(tx_dst_rdy),
      .err_data_o(tx_err_data), .err_src_rdy_o(tx_err_src_rdy), .err_dst_rdy_i(tx_err_dst_rdy),
      .dac_a(dac_a),.dac_b(dac_b),
      .underrun(underrun), .run(run_tx),
      .debug(debug_vt));
   
   assign dsp_rst = wb_rst;

   // ///////////////////////////////////////////////////////////////////////////////////
   // SERDES

   serdes #(.TXFIFOSIZE(SERDES_TX_FIFOSIZE),.RXFIFOSIZE(SERDES_RX_FIFOSIZE)) serdes
     (.clk(dsp_clk),.rst(dsp_rst),
      .ser_tx_clk(ser_tx_clk),.ser_t(ser_t),.ser_tklsb(ser_tklsb),.ser_tkmsb(ser_tkmsb),
      .rd_dat_i(rd0_dat),.rd_flags_i(rd0_flags),.rd_ready_o(rd0_ready_i),.rd_ready_i(rd0_ready_o),
      .ser_rx_clk(ser_rx_clk),.ser_r(ser_r),.ser_rklsb(ser_rklsb),.ser_rkmsb(ser_rkmsb),
      .wr_dat_o(wr0_dat),.wr_flags_o(wr0_flags),.wr_ready_o(wr0_ready_i),.wr_ready_i(wr0_ready_o),
      .tx_occupied(ser_tx_occ),.tx_full(ser_tx_full),.tx_empty(ser_tx_empty),
      .rx_occupied(ser_rx_occ),.rx_full(ser_rx_full),.rx_empty(ser_rx_empty),
      .serdes_link_up(serdes_link_up),.debug0(debug_serdes0), .debug1(debug_serdes1) );

   // /////////////////////////////////////////////////////////////////////////
   // VITA Timing

   wire [31:0] 	 debug_sync;
   
   time_64bit #(.TICKS_PER_SEC(32'd100000000),.BASE(SR_TIME64)) time_64bit
     (.clk(dsp_clk), .rst(dsp_rst), .set_stb(set_stb_dsp), .set_addr(set_addr_dsp), .set_data(set_data_dsp),
      .pps(pps_in), .vita_time(vita_time), .vita_time_pps(vita_time_pps), .pps_int(pps_int),
      .exp_time_in(exp_time_in), .exp_time_out(exp_time_out),
      .debug(debug_sync));
   
   // /////////////////////////////////////////////////////////////////////////////////////////
   // Debug Pins
  
   assign debug_clk = 2'b00; // {dsp_clk, clk_to_mac};
   assign debug = 32'd0; // debug_extfifo;
   assign debug_gpio_0 = 32'd0;
   assign debug_gpio_1 = 32'd0;
   
endmodule // u2_core<|MERGE_RESOLUTION|>--- conflicted
+++ resolved
@@ -416,12 +416,8 @@
       .word00(32'b0),.word01(32'b0),.word02(32'b0),.word03(32'b0),
       .word04(32'b0),.word05(32'b0),.word06(32'b0),.word07(32'b0),
       .word08(status),.word09({sim_mode,27'b0,clock_divider[3:0]}),.word10(vita_time[63:32]),
-<<<<<<< HEAD
-      .word11(vita_time[31:0]),.word12(compat_num),.word13(irq),.word14(32'b0),.word15(cycle_count)
-=======
       .word11(vita_time[31:0]),.word12(compat_num),.word13(irq),
       .word14(vita_time_pps[63:32]),.word15(vita_time_pps[31:0])
->>>>>>> a83e88f8
       );
 
    // /////////////////////////////////////////////////////////////////////////
