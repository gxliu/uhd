--- conflicted
+++ resolved
@@ -163,15 +163,7 @@
 
     virtual bool get_tx_lo_locked(void) = 0;
 
-<<<<<<< HEAD
-    /*******************************************************************
-     * Interface access methods
-     ******************************************************************/
-    virtual wax::obj get_rx_dboard_iface(void) = 0;
-    virtual wax::obj get_tx_dboard_iface(void) = 0;
-=======
     virtual dboard_iface::sptr get_tx_dboard_iface(void) = 0;
->>>>>>> 48ad3b73
 };
 
 }}
