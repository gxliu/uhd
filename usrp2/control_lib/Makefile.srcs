#
# Copyright 2010 Ettus Research LLC
#

##################################################
# Control Lib Sources
##################################################
CONTROL_LIB_SRCS = $(abspath $(addprefix $(BASE_DIR)/../control_lib/, \
CRC16_D16.v \
atr_controller.v \
bin2gray.v \
dcache.v \
decoder_3_8.v \
dpram32.v \
gray2bin.v \
gray_send.v \
icache.v \
mux4.v \
mux8.v \
nsgpio.v \
ram_2port.v \
ram_harv_cache.v \
ram_harvard.v \
ram_harvard2.v \
ram_loader.v \
setting_reg.v \
settings_bus.v \
settings_bus_crossclock.v \
srl.v \
system_control.v \
wb_1master.v \
wb_readback_mux.v \
quad_uart.v \
simple_uart.v \
simple_uart_tx.v \
simple_uart_rx.v \
oneshot_2clk.v \
sd_spi.v \
sd_spi_wb.v \
wb_bridge_16_32.v \
reset_sync.v \
priority_enc.v \
pic.v \
longfifo.v \
shortfifo.v \
medfifo.v \
<<<<<<< HEAD
s3a_icap_wb.v \
bootram.v \
=======
nsgpio16LE.v \
settings_bus_16LE.v \
atr_controller16.v \
>>>>>>> 9cd8652b
))<|MERGE_RESOLUTION|>--- conflicted
+++ resolved
@@ -44,12 +44,9 @@
 longfifo.v \
 shortfifo.v \
 medfifo.v \
-<<<<<<< HEAD
 s3a_icap_wb.v \
 bootram.v \
-=======
 nsgpio16LE.v \
 settings_bus_16LE.v \
 atr_controller16.v \
->>>>>>> 9cd8652b
 ))